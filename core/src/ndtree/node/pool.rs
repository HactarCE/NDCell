--- conflicted
+++ resolved
@@ -369,13 +369,8 @@
         &self,
         layer: Layer,
         mut generator: impl FnMut(UVec<D>) -> u8,
-<<<<<<< HEAD
-    ) -> NodeRef<'pool, D> {
+    ) -> NodeRef<'_, D> {
         self._get_from_fn(UVec::zero(), layer, &mut generator)
-=======
-    ) -> NodeRef<'_, D> {
-        self._get_from_fn(UVec::origin(), layer, &mut generator)
->>>>>>> 2264c6e5
     }
     fn _get_from_fn<'pool>(
         &'pool self,
