use std::sync::Arc;

use ndcell_core::prelude::*;
<<<<<<< HEAD
use std::time::Instant;

fn main() {
    let gotts_dots = Automaton2D::from_rle(
        "x = 187, y = 39, rule = B3/S23
        o$o$o9$4bo3bo$5bobo$6bo2bo$9bo$9bo9$185bo$186bo$182bo3bo$183b4o$179bo$
        180b2o$179bo$183b4o$182bo3bo$186bo$185bo$175bo$176bo$170bo5bo$171b6o!",
    )
    .unwrap();
    let start = Instant::now();
    run_simulation(&gotts_dots, 64, 4);
    let end = Instant::now();
    println!("{:?}", end - start);
=======
use ndcell_core::sim::rule::LIFE;

const GGG: &str = "x = 47, y = 14, rule = Life
16bo30b$16bobo16bo11b$16b2o17bobo9b$obo10bo21b2o10b$b2o11b2o31b$bo11b
2o32b3$10b2o20b2o13b$11b2o19bobo9b3o$10bo21bo11bo2b$27bo17bob$27b2o18b
$26bobo!";
const GOTTS_DOTS: &str = "x = 187, y = 39, rule = B3/S23
o$o$o9$4bo3bo$5bobo$6bo2bo$9bo$9bo9$185bo$186bo$182bo3bo$183b4o$179bo$
180b2o$179bo$183b4o$182bo3bo$186bo$185bo$175bo$176bo$170bo5bo$171b6o!";
const CATACRYST: &str = "x = 2555, y = 1772, rule = B3/S23
2350bo$2350bo$2348b2o$2347bo$2347bo$2347bo$2347bo6$2377bo$2376b2o$
2374bo2bo2$2374bobo$2375bo133$2552b2o$2553b2o$2553bo29$2538bo$2537bobo
$2539bo$2540bo1489$1201bo$1201bo$1202b2o$1204bo$1204bo$1204bo$1204bo
17$1180b2o$1182bo$1182bo$1183b4o50$3bo$2b2o$o2bo2$obo$bo11$30bo$30bo$
28b2o$27bo$27bo$27bo$27bo!";

pub fn main() {
    // sim_2d(GGG, LIFE, 384, 64, 115_usize);
    // sim_2d(GGG, LIFE, 1024, 64, 213_usize);
    // sim_2d(GGG, LIFE, 4096, 64, 717_usize);

    sim_2d(CATACRYST, LIFE, 1024, 64, 2459_usize);

    // sim_2d(GGG, LIFE, 65536, 64, 10957_usize);
    // sim_2d(GOTTS_DOTS, LIFE, 16384, 64, 25828_usize);
    // sim_2d(CATACRYST, LIFE, 65536, 64, 72627_usize);
>>>>>>> 27e79148
}

fn sim_2d(
    rle: &str,
    rule: impl 'static + Rule<Dim2D>,
    gens: impl Into<BigInt>,
    step_size: impl Into<BigInt>,
    expected_pop: impl Into<BigUint>,
) {
    let gens = gens.into();
    let step_size = step_size.into();
    let expected_pop = expected_pop.into();
    let sim = Arc::new(Simulation::from(rule));

    let mut automaton = Automaton2D::from_rle(rle).expect("RLE parsing failed");
    automaton.sim = sim;
    assert_eq!(expected_pop, run_simulation(automaton, &gens, &step_size))
}

fn run_simulation(mut automaton: Automaton2D, gens: &BigInt, step_size: &BigInt) -> BigUint {
    while automaton.generation_count() < gens {
        automaton.step(step_size);
    }
    automaton.population()
}<|MERGE_RESOLUTION|>--- conflicted
+++ resolved
@@ -1,21 +1,7 @@
 use std::sync::Arc;
+use std::time::Instant;
 
 use ndcell_core::prelude::*;
-<<<<<<< HEAD
-use std::time::Instant;
-
-fn main() {
-    let gotts_dots = Automaton2D::from_rle(
-        "x = 187, y = 39, rule = B3/S23
-        o$o$o9$4bo3bo$5bobo$6bo2bo$9bo$9bo9$185bo$186bo$182bo3bo$183b4o$179bo$
-        180b2o$179bo$183b4o$182bo3bo$186bo$185bo$175bo$176bo$170bo5bo$171b6o!",
-    )
-    .unwrap();
-    let start = Instant::now();
-    run_simulation(&gotts_dots, 64, 4);
-    let end = Instant::now();
-    println!("{:?}", end - start);
-=======
 use ndcell_core::sim::rule::LIFE;
 
 const GGG: &str = "x = 47, y = 14, rule = Life
@@ -33,6 +19,8 @@
 28b2o$27bo$27bo$27bo$27bo!";
 
 pub fn main() {
+    let start = Instant::now();
+
     // sim_2d(GGG, LIFE, 384, 64, 115_usize);
     // sim_2d(GGG, LIFE, 1024, 64, 213_usize);
     // sim_2d(GGG, LIFE, 4096, 64, 717_usize);
@@ -42,7 +30,9 @@
     // sim_2d(GGG, LIFE, 65536, 64, 10957_usize);
     // sim_2d(GOTTS_DOTS, LIFE, 16384, 64, 25828_usize);
     // sim_2d(CATACRYST, LIFE, 65536, 64, 72627_usize);
->>>>>>> 27e79148
+
+    let end = Instant::now();
+    println!("{:?}", end - start);
 }
 
 fn sim_2d(
