--- conflicted
+++ resolved
@@ -37,11 +37,7 @@
             .as_ref()
             // Convert from 6D to ND.
             .map(|cxrle| BigVec::from_fn(|ax| cxrle.pos[ax].clone()))
-<<<<<<< HEAD
-            .unwrap_or(BigVec::zero());
-=======
-            .unwrap_or_else(|| BigVec::origin());
->>>>>>> 2264c6e5
+            .unwrap_or_else(BigVec::zero);
         // Negate all axes except the X axis.
         for &ax in &D::axes()[1..] {
             first_run_start[ax] *= -1;
