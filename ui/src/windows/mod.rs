use imgui::*;
use std::time::Duration;

use ndcell_core::prelude::*;

#[cfg(debug_assertions)]
mod debug;
pub mod error_popup;
mod setup;
mod simulation;

use crate::commands::Cmd;
use crate::gridview::*;
use crate::mouse::MouseState;
use crate::CONFIG;
#[cfg(debug_assertions)]
use debug::DebugWindow;
use setup::SetupWindow;
use simulation::SimulationWindow;

const RED: [f32; 4] = [1.0, 0.0, 0.0, 1.0];
const YELLOW: [f32; 4] = [1.0, 1.0, 0.0, 1.0];
const GREEN: [f32; 4] = [0.0, 1.0, 0.0, 1.0];
const BLUE: [f32; 4] = [0.0, 0.5, 1.0, 1.0];

pub struct BuildParams<'a> {
    pub ui: &'a imgui::Ui<'a>,
    pub mouse: MouseState,
    pub gridview: &'a mut GridView,
}

#[derive(Debug, Default)]
pub struct MainWindow {
    #[cfg(debug_assertions)]
    debug: DebugWindow,
    setup: SetupWindow,
    simulation: SimulationWindow,
}
impl MainWindow {
    /// Builds the window.
    pub fn build(&mut self, params: &mut BuildParams<'_>) {
        let BuildParams {
            ui,
            mouse,
            gridview,
        } = params;

        Window::new(crate::TITLE).build(ui, || {
            let config = CONFIG.lock();

            ui.text(format!("NDCell v{}", env!("CARGO_PKG_VERSION")));
            ui.text("");

            let width = ui.window_content_region_width();
            let button_width = (width - 10.0) / 2.0;
            if ui.button_with_size("Load file", [button_width, 40.0]) {
                if let Ok(nfd2::Response::Okay(path)) = nfd2::open_file_dialog(Some("rle,mc"), None)
                {
                    let rule = gridview.rule();
                    if let Ok(s) = std::fs::read_to_string(path) {
                        if let Ok(automaton) =
                            ndcell_core::io::import_automaton_from_string(&s, rule)
                        {
                            match automaton.unwrap() {
                                Automaton::Automaton2D(a) => **gridview = (*a).into(),
                                Automaton::Automaton3D(a) => **gridview = (*a).into(),
                                _ => (),
                            }
                        }
                    }
                }
            }
            ui.same_line_with_pos(button_width + 18.0);
            if ui.button_with_size("Save file", [button_width, 40.0]) {
                if let Ok(nfd2::Response::Okay(path)) = nfd2::open_save_dialog(Some("rle;mc"), None)
                {
                    let ca_format = match path.extension() {
                        Some(ext) if ext == "mc" => CaFormat::Macrocell,
                        _ => CaFormat::Rle,
                    };
                    if let Ok(s) = gridview.export(ca_format) {
                        let _ = std::fs::write(path, s);
                    }
                }
            }

            ui.text("");
            let fps = ui.io().framerate.round() as usize;
            ui.text_colored(fps_color(fps), format!("Framerate = {} FPS", fps));
<<<<<<< HEAD
            let total_sim_time: Duration = gridview
                .last_sim_times()
                .iter()
                .map(|duration| duration)
                .sum();
            if total_sim_time.is_zero() {
=======
            let total_sim_time: Duration = gridview.last_sim_times().iter().sum();
            if total_sim_time == Duration::default() {
                // .is_zero()
>>>>>>> 2264c6e5
                ui.text("");
            } else {
                let avg_sim_time = total_sim_time / gridview.last_sim_times().len() as u32;
                ui.text_colored(
                    fps_color((1.0 / avg_sim_time.as_secs_f64()) as usize),
                    format!("Avg. sim time = {:.1?}", avg_sim_time),
                );
            }
            if gridview.is_drawing() {
                ui.text_colored(BLUE, "DRAWING");
            } else {
                match gridview.work_type() {
                    Some(WorkType::SimStep) => ui.text_colored(YELLOW, "STEPPING"),
                    Some(WorkType::SimContinuous) => ui.text_colored(GREEN, "RUNNING"),
                    None => ui.text(""),
                }
            }
            ui.text("");
            ui.text(format!("Generations = {}", gridview.generation_count()));
            ui.text(format!("Population = {}", gridview.population()));
            ui.text("");
            {
                let new_ndim = match gridview.ndim() {
                    2 => 3,
                    _ => 2,
                };
                if ui.button_with_size(
                    &format!("Switch to {}D", new_ndim),
                    [ui.window_content_region_width(), 30.0],
                ) {
                    **gridview = crate::make_default_gridview(new_ndim);
                }
            }
            ui.text("");
            match &gridview {
                GridView::View2D(view2d) => {
                    let vp = view2d.viewpoint();
                    ui.text("2D");
                    ui.text(format!("Scale = {}", vp.scale()));
                    for &ax in Dim2D::axes() {
                        let value = &vp.center()[ax];
                        if format!("{:.1}", value).ends_with('0') {
                            ui.text(format!("{} = {:.0}", ax.name(), value));
                        } else {
                            ui.text(format!("{} = {:.1}", ax.name(), value));
                        }
                    }
                    if let Some(pixel) = mouse.pos {
                        let cell = view2d.screen_pos(pixel).cell();
                        ui.text(format!("Cursor: {}", cell));
                    } else {
                        ui.text("");
                    }
                }
                GridView::View3D(view3d) => {
                    let vp = view3d.viewpoint();
                    ui.text("3D");
                    ui.text(format!("Scale = {}", vp.scale()));
                    for &ax in Dim3D::axes() {
                        let value = &vp.center()[ax];
                        if format!("{:.1}", value).ends_with('0') {
                            ui.text(format!("{} = {:.0}", ax.name(), value));
                        } else {
                            ui.text(format!("{} = {:.1}", ax.name(), value));
                        }
                    }
                    ui.text(format!("Pitch = {:.2?}°", vp.pitch().0));
                    ui.text(format!("Yaw = {:.2?}°", vp.yaw().0));
                    if let Some(hit) = mouse.pos.and_then(|pixel| view3d.screen_pos(pixel).raycast)
                    {
                        ui.text(format!("Cursor: {} {}", hit.cell, hit.face));
                    } else {
                        ui.text("");
                    }
                }
            };
            const MEBIBYTE: usize = 1024 * 1024;
            ui.text(format!(
                "Estimated RAM usage = {}/{} MiB",
                gridview.memory_usage().div_ceil(&MEBIBYTE),
                config.sim.max_memory.div_ceil(&MEBIBYTE),
            ));
            if ui.button_with_size("Clear cache", [ui.window_content_region_width(), 30.0]) {
                gridview.enqueue(Cmd::ClearCache);
            }
            ui.text("");
            ui.text(format!(
                "Selected cell state: {}",
                gridview.selected_cell_state(),
            ));
            ui.text("");
            ui.checkbox("Setup", &mut self.setup.is_visible);
            ui.checkbox("Simulation", &mut self.simulation.is_visible);
            #[cfg(debug_assertions)]
            ui.checkbox("Debug values", &mut self.debug.is_visible);
        });

        #[cfg(debug_assertions)]
        self.debug.build(params);
        self.setup.build(params);
        self.simulation.build(params);
    }
}

fn fps_color(fps: usize) -> [f32; 4] {
    if fps >= 58 {
        GREEN
    } else if fps >= 29 {
        YELLOW
    } else {
        RED
    }
}<|MERGE_RESOLUTION|>--- conflicted
+++ resolved
@@ -87,18 +87,8 @@
             ui.text("");
             let fps = ui.io().framerate.round() as usize;
             ui.text_colored(fps_color(fps), format!("Framerate = {} FPS", fps));
-<<<<<<< HEAD
-            let total_sim_time: Duration = gridview
-                .last_sim_times()
-                .iter()
-                .map(|duration| duration)
-                .sum();
+            let total_sim_time: Duration = gridview.last_sim_times().iter().sum();
             if total_sim_time.is_zero() {
-=======
-            let total_sim_time: Duration = gridview.last_sim_times().iter().sum();
-            if total_sim_time == Duration::default() {
-                // .is_zero()
->>>>>>> 2264c6e5
                 ui.text("");
             } else {
                 let avg_sim_time = total_sim_time / gridview.last_sim_times().len() as u32;
