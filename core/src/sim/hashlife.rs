//! HashLife simulation algorithm.

use itertools::Itertools;

use super::rule::{NdRule, TransitionFunction};
use crate::dim::Dim;
use crate::ndarray::NdArray;
use crate::ndrect::{NdRect, URect};
use crate::ndtree::{
    HashLifeResultParamsBuilder, Layer, NdTree, NodeRef, NodeRefEnum, NodeRefTrait, SimCacheGuard,
};
use crate::ndvec::UVec;
use crate::num::{BigInt, Zero};

// TODO: parallelize using threadpool and crossbeam_channel (call execute threadpool.max_count times with closures that just loop)

/// Advances the given ND-tree by the given number of generations.
pub fn step<D: Dim>(tree: &mut NdTree<D>, rule: &dyn NdRule<D>, gens: &BigInt) {
<<<<<<< HEAD
    if gens.is_negative() {
        panic!("cannot simulate negative timestep");
    }
=======
>>>>>>> 2264c6e5
    if gens.is_zero() {
        return; // No need to simulate anything!
    }

    // TODO: consider being nicer to GC threads
    let node_pool = tree.pool().new_ref();
    let node_pool_access = node_pool.access();
    let sim_guard = node_pool_access.sim_with(
        HashLifeResultParamsBuilder::new()
            .with_rule_radius(rule.radius())
            .with_step_size(gens)
            .build()
            .unwrap(), // TODO handle error
    );

    // Prepare the transition function.
    let mut transition_function = rule.transition_function();

    // If the number of generations is not a power of 2, we may have to
    // break this into multiple power-of-2-sized steps.
    for _ in 0..sim_guard.params().num_steps() {
        // Expand the existing pattern to `sim_base_layer`.
        tree.expand_while(|ndtree| ndtree.layer() < sim_guard.params().sim_base_layer());

        // Expand it by another layer to give room for new cells to be born.
        tree.expand();

        // Now expand one more layer to guarantee that the edges of the current
        // ND-tree, which could be altered by cells in the middle, will be
        // included in the final result, because `advance_inner_node()` returns
        // a node one layer lower than its input.
        tree.expand();

        assert!(tree.layer() > Layer(2));

        // Now do the actual simulation.
        let new_root = advance_inner_node(
            tree.root().as_ref(&node_pool_access),
            &sim_guard,
            &mut transition_function,
        );
        tree.set_root_centered(new_root);

        // Shrink the tree as much as possible to avoid wasted space. TODO:
        // is it better to have this inside the loop or outside the loop?
        tree.shrink();
    }
}

/// Computes the inner node for a given node after some predetermined number
/// of generations.
///
/// A node's inner node is the node one layer down, centered on the original
/// node. For example, the inner node of a 16x16 node (layer 4) is the 8x8
/// node (layer 3) centered on it. HashLife always performs calculations
/// like this; a node is progressed some distance into the future, and the
/// state of its inner node is the result. This is because without outside
/// information, it is impossible to predict the state of the entire node
/// (since adjacent cells outside of the node could affect it), but it is
/// always possible in theory to predict the inner node of a node with
/// length `n` after `t` generations using a rule with max neighborhood
/// radius `r` if `n / 4 >= r * t`. (`r` defines the maximum speed that
/// information can travel, so `r * t` is the distance that information can
/// travel in time `t`, and `n / 4` is the distance from any edge of the
/// inner node to the edge of the outer node.) In practice, however, each
/// layer must be computed separately, so the `r` and `t` must each be
/// replaced with their next lowest power of two.
#[must_use = "This method returns a new value instead of mutating its input"]
fn advance_inner_node<'pool, D: Dim>(
    node: NodeRef<'pool, D>,
    sim_guard: &SimCacheGuard<'_, D>,
    transition_function: &mut TransitionFunction<'_, D>,
) -> NodeRef<'pool, D> {
    let sim_params = sim_guard.params();

    // Make sure we're above the minimum layer.
    assert!(
        node.layer() >= sim_params.min_layer(),
        "Cannot advance inner node at layer below minimum simulation layer"
    );

    if let Some(result) = node.result(sim_guard) {
        // If the result is already computed, just return that.
        return result;
    }

    let ret: NodeRef<'pool, D> = if node.is_empty() {
        // If the entire node is empty, then in the future it will remain
        // empty. This is not strictly necessary, but it is an obvious
        // optimization for rules without "B0" behavior.

        // Rather than constructing a new node or fetching one from the node
        // pool, just return one of the children of this one (since we know it's
        // empty).
        match node.as_enum() {
            NodeRefEnum::Leaf(n) => n.pool().get_empty(n.layer().child_layer()),
            // It's easier to get a reference to a child than to look up an
            // empty node.
            NodeRefEnum::NonLeaf(n) => n.child_at_index(0),
        }
    } else if node.layer() == sim_params.min_layer()
        || node.layer().child_layer() <= Layer::base::<D>()
    {
        // If this is the minimum layer or the node's children are leaf
        // nodes, just process each cell individually. This is the final
        // recursive base case.

        // Compute the rule radius (rounded up to the nearest power of 2, though
        // this isn't necessary).
        let r = 1 << sim_params.log2_rule_radius();

        // We start with a node at layer `L` and time `0` and will end with
        // a node at layer `L-1` at time `t`, centered on the original node.
        let l = node.layer();
        let t = sim_params.node_step_size(l).unwrap();

        // We're able to do this because the "speed of light" is equal to
        // `r*t`, where `r` is the maximum Chebyshev radius of a cell's
        // neighborhood (https://en.wikipedia.org/wiki/Chebyshev_distance)
        // and `r*t` is less than the "padding" between the edge of the
        // result node and the original node.
        let mut rt = r * t;
        assert!(
            rt <= l.len().unwrap() / 4,
            "Cannot simulate {} generations at {:?} with radius {}",
            t,
            l,
            r,
        );

        let mut cells_ndarray = NdArray::from(node);
        let mut cells_ndarray_len = l.len().unwrap();
        // For each timestep ...
        for _ in 0..t {
            // `rt` is how much "padding" we need around each edge of the
            // result in order to simulate remaining generations.
            rt -= r;
            let new_cells_ndarray_len = l.child_layer().len().unwrap() + 2 * rt;
            // Compute the offset between the lowest corner of the current
            // `cells_ndarray` and the new one.
            let offset = (cells_ndarray_len - new_cells_ndarray_len) / 2;
            // Make a new array that is as big as we need.
            cells_ndarray = transition_function(
                &cells_ndarray,
                URect::with_size(UVec::repeat(offset), UVec::repeat(new_cells_ndarray_len)),
            );
            cells_ndarray_len = new_cells_ndarray_len;
        }

        // Finally, make an ND-tree from those cells
        node.pool().get_from_cells(cells_ndarray.into_flat_slice())
    } else {
        // Let `L` be the layer of the current node, and let `t` be the
        // number of generations to simulate. Colors refer to Figure 4 in
        // this article: https://www.drdobbs.com/jvm/_/184406478.
        //
        // We already checked that this node's children (at layer `L-1`) are
        // not leaf nodes, but its grandchildren (at layer `L-2`) might be.

        // 1. Make a 4^D array of nodes at layer `L-2` of the original node
        //    at time `0`.
        let unsimmed_quarter_size_nodes: NdArray<NodeRef<'pool, D>, D> = NdArray::from_flat_slice(
            UVec::repeat(4_usize),
            (0..(D::BRANCHING_FACTOR * D::BRANCHING_FACTOR))
                .map(|i| node.as_non_leaf().unwrap().grandchild_at_index(i))
                .collect_vec(),
        );

        // 2. Combine adjacent nodes at layer `L-2` to make a 3^D array of
        //    nodes at layer `L-1` and time `0`.
        let unsimmed_half_size_nodes: NdArray<NodeRef<'pool, D>, D> = NdArray::from_flat_slice(
            UVec::repeat(3_usize),
            URect::<D>::span(UVec::zero(), UVec::repeat(2_usize))
                .iter()
                .map(|pos| {
                    node.pool().join_nodes(
                        NdRect::span(pos.clone(), pos + 1)
                            .iter()
                            .map(|pos| unsimmed_quarter_size_nodes[pos]),
                    )
                })
                .collect_vec(),
        );

        // 3. Simulate each of those nodes to get a new node at layer `L-2`
        //    and time `t/2` (red squares).
        let half_simmed_quarter_size_nodes: NdArray<NodeRef<'pool, D>, D> =
            unsimmed_half_size_nodes
                .map(|&n| advance_inner_node(n, sim_guard, transition_function));

        // 4. Combine adjacent nodes from step #3 to make a 2^D array of
        //    nodes at layer `L-1` and time `t/2`.
        let half_simmed_half_size_nodes = URect::<D>::span(UVec::zero(), UVec::repeat(1_usize))
            .iter()
            .map(|pos| {
                node.pool().join_nodes(
                    NdRect::span(pos.clone(), pos + 1)
                        .iter()
                        .map(|pos| half_simmed_quarter_size_nodes[pos]),
                )
            });

        let this_nodes_log2_step_size = sim_params.log2_node_step_size(node.layer());
        let childrens_log2_step_size = sim_params.log2_node_step_size(node.layer().child_layer());

        // 5. Simulate each of those nodes to get a new node at layer `L-2`
        //    and time `t` (green squares).
        let fully_simmed_quarter_size_nodes = half_simmed_half_size_nodes.map(|node| {
            if this_nodes_log2_step_size != childrens_log2_step_size {
                advance_inner_node(node, sim_guard, transition_function)
            } else {
                // ... unless that `t/2` was actually the total number of
                // generations we needed to simulate, in which case don't
                // simulate any more. Just grab the inner node of each of
                // those nodes (which is like simulating them for zero
                // generations).
                node.centered_inner().unwrap()
            }
        });

        // 6. Combine the nodes from step #5 to make a new node at layer
        //    `L-1` and time `t` (blue square). This is the final result.
        node.pool().join_nodes(fully_simmed_quarter_size_nodes)
    };

    // Cache that result so we don't have to do all that work next time.
    node.set_result(Some(ret));
    ret
}<|MERGE_RESOLUTION|>--- conflicted
+++ resolved
@@ -16,12 +16,6 @@
 
 /// Advances the given ND-tree by the given number of generations.
 pub fn step<D: Dim>(tree: &mut NdTree<D>, rule: &dyn NdRule<D>, gens: &BigInt) {
-<<<<<<< HEAD
-    if gens.is_negative() {
-        panic!("cannot simulate negative timestep");
-    }
-=======
->>>>>>> 2264c6e5
     if gens.is_zero() {
         return; // No need to simulate anything!
     }
