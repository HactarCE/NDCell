use anyhow::{Context, Result};
use glium::glutin::event::{Event, StartCause, WindowEvent};
use glium::glutin::event_loop::{ControlFlow, EventLoop};
use glium::glutin::window::{Icon, WindowBuilder};
use glium::glutin::ContextBuilder;
use glium::Surface;
use imgui::FontSource;
use imgui_glium_renderer::Renderer;
use imgui_winit_support::{HiDpiMode, WinitPlatform};
use log::warn;
use send_wrapper::SendWrapper;
use std::cell::RefCell;
use std::collections::VecDeque;
use std::time::Instant;

use crate::clipboard_compat::ClipboardCompat;
use crate::gridview;
use crate::input;
use crate::windows;
use crate::CONFIG;

lazy_static! {
    static ref EVENT_LOOP: SendWrapper<RefCell<Option<EventLoop<()>>>> =
        SendWrapper::new(RefCell::new(Some(EventLoop::new())));
    pub static ref DISPLAY: SendWrapper<glium::Display> = SendWrapper::new({
        let wb = WindowBuilder::new()
            .with_title(super::TITLE.to_owned())
            .with_window_icon(load_application_icon());
        let cb = ContextBuilder::new()
            .with_vsync(true)
            .with_multisampling(CONFIG.lock().gfx.msaa as u16);
        glium::Display::new(wb, cb, EVENT_LOOP.borrow().as_ref().unwrap())
            .expect("Failed to initialize display")
    });
}

/// Display the main application window.
pub fn show_gui() -> ! {
    let display = &**DISPLAY;

    // Initialize runtime data.
    let mut gridview = crate::make_default_gridview(crate::DEFAULT_NDIM);
    let mut main_window = windows::MainWindow::default();
    let mut input_state = input::State::default();
    let mut events_buffer = VecDeque::new();

    // Initialize imgui.
    let mut imgui = imgui::Context::create();
    imgui.set_clipboard_backend(Box::new(ClipboardCompat));
    imgui.set_ini_filename(None);
    let mut platform = WinitPlatform::init(&mut imgui);
    let gl_window = display.gl_window();
    let window = gl_window.window();
    // Imgui DPI handling is a mess.
    platform.attach_window(imgui.io_mut(), window, HiDpiMode::Default);

    // Initialize imgui fonts.
    let font_size = CONFIG.lock().gfx.font_size as f32;
    imgui.fonts().add_font(&[FontSource::TtfData {
        data: include_bytes!("../resources/font/NotoSans-Regular.ttf"),
        size_pixels: font_size,
        config: None,
    }]);

    // Initialize imgui renderer.
    let mut renderer = Renderer::init(&mut imgui, display).expect("Failed to initialize renderer");

    // Main loop
    let mut last_frame_time = Instant::now();
    let mut next_frame_time = Instant::now();
    EVENT_LOOP
        .borrow_mut()
        .take()
        .unwrap()
        .run(move |event, _ev_loop, control_flow| {
<<<<<<< HEAD
            optick::next_frame();

            // Decide whether to handle events and render everything.
            let do_frame = match event.to_static() {
=======
            // Handle events.
            let mut now = Instant::now();
            let mut do_frame = false;
            match event.to_static() {
>>>>>>> 6ab00f63
                Some(Event::NewEvents(cause)) => match cause {
                    StartCause::ResumeTimeReached {
                        start: _,
                        requested_resume,
                    } => {
                        now = requested_resume;
                        do_frame = true;
                    }
                    StartCause::Init => {
                        next_frame_time = now;
                        do_frame = true;
                    }
                    _ => (),
                },

                // The program is about to exit.
                Some(Event::LoopDestroyed) => (),

                // Queue the event to be handled next time we render
                // everything.
                Some(ev) => events_buffer.push_back(ev),

                // Ignore this event.
                None => (),
            };

            if do_frame && next_frame_time <= now {
                next_frame_time = now + CONFIG.lock().gfx.frame_duration();
                if next_frame_time < Instant::now() {
                    // Skip a frame (or several).
                    next_frame_time = Instant::now() + CONFIG.lock().gfx.frame_duration();
                }
                *control_flow = ControlFlow::WaitUntil(next_frame_time);

                // Prep imgui for event handling.
                let imgui_io = imgui.io_mut();
                platform
                    .prepare_frame(imgui_io, gl_window.window())
                    .expect("Failed to start frame");

                if let Some(delta) = now.checked_duration_since(last_frame_time) {
                    imgui_io.update_delta_time(delta);
                }
                last_frame_time = now;

                // Prep the gridview for event handling.
                let mut input_frame = input_state.frame(&gridview, &imgui_io, &platform);

                for ev in events_buffer.drain(..) {
                    // Let imgui handle events.
                    platform.handle_event(imgui_io, gl_window.window(), &ev);
                    // Handle events for the gridview.
                    input_frame.handle_event(&ev);
                    // Handle events ourself.
                    match ev {
                        Event::WindowEvent { event, .. } => match event {
                            // Handle window close event.
                            WindowEvent::CloseRequested => *control_flow = ControlFlow::Exit,
                            _ => (),
                        },
                        _ => (),
                    }
                }

                // Finish handling events for the gridview.
                input_frame.finish();

                // Prep imgui for rendering.
                let imgui_has_mouse = imgui_io.want_capture_mouse;
                let ui = imgui.frame();
                main_window.build(&mut windows::BuildParams {
                    ui: &ui,
                    mouse: input_state.mouse(),
                    gridview: &mut gridview,
                });
                if !imgui_has_mouse {
                    ui.set_mouse_cursor(input_state.mouse().display_mode.cursor_icon());
                }

                let mut target = display.draw();

                // Use IIFE for error handling.
                let gridview_frame_result = || -> Result<()> {
                    // Execute commands and run the simulation.
                    gridview.do_frame().context("Updating gridview")?;

                    if target.get_dimensions() != (0, 0) {
                        // Render the gridview.
                        gridview
                            .render(gridview::RenderParams {
                                target: &mut target,
                                mouse: input_state.mouse(),
                                modifiers: input_state.modifiers(),
                            })
                            .context("Rendering gridview")?;
                    }

                    Ok(())
                }();

                // Handle gridview errors.
                windows::error_popup::show_error_popup_on_error(
                    &ui,
                    &gridview,
                    gridview_frame_result,
                );

                // Render imgui.
                platform.prepare_render(&ui, gl_window.window());
                let draw_data = ui.render();
                renderer
                    .render(&mut target, draw_data)
                    .expect("Error while rendering imgui");

                // Put it all on the screen.
                target.finish().expect("Failed to swap buffers");

                // Clean render cache.
                super::gridview::render::post_frame_clean_cache();
            }
        })
}

fn load_application_icon() -> Option<Icon> {
    let icon_png_data = include_bytes!("../resources/icon/ndcell_32x32.png");
    let png_decoder = png::Decoder::new(&icon_png_data[..]);
    match png_decoder.read_info() {
        Ok((info, mut reader)) => match info.color_type {
            png::ColorType::RGBA => {
                let mut img_data = vec![0_u8; info.buffer_size()];
                if let Err(err) = reader.next_frame(&mut img_data) {
                    warn!("Failed to read icon data: {:?}", err);
                    return None;
                };
                match Icon::from_rgba(img_data, info.width, info.height) {
                    Ok(icon) => Some(icon),
                    Err(err) => {
                        warn!("Failed to construct icon: {:?}", err);
                        None
                    }
                }
            }
            _ => {
                warn!(
                    "Failed to load icon data due to unknown color format: {:?}",
                    info.color_type,
                );
                None
            }
        },
        Err(err) => {
            warn!("Failed to load icon data: {:?}", err);
            None
        }
    }
}<|MERGE_RESOLUTION|>--- conflicted
+++ resolved
@@ -73,17 +73,12 @@
         .take()
         .unwrap()
         .run(move |event, _ev_loop, control_flow| {
-<<<<<<< HEAD
             optick::next_frame();
 
-            // Decide whether to handle events and render everything.
-            let do_frame = match event.to_static() {
-=======
             // Handle events.
             let mut now = Instant::now();
             let mut do_frame = false;
             match event.to_static() {
->>>>>>> 6ab00f63
                 Some(Event::NewEvents(cause)) => match cause {
                     StartCause::ResumeTimeReached {
                         start: _,
