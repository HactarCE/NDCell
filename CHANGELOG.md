--- conflicted
+++ resolved
@@ -4,11 +4,8 @@
 
 The format is based on [Keep a Changelog](https://keepachangelog.com/en/1.0.0/), except for minor stylistic changes to organize features and accomodate named versions. This project adheres to [Semantic Versioning](https://semver.org/spec/v2.0.0.html) with respect to the Rust API for `ndcell_core`, the NDCA API for `ndcell_lang`, and the combined Lua/NDCA API for `ndcell_ui`, the main application.
 
-<<<<<<< HEAD
 ## [Unreleased]
 
-## [0.2.4] Blinder (2021-02-25)
-=======
 ## [0.2.5] Blinker (2021-02-26)
 
 ### Fixed
@@ -16,7 +13,6 @@
 - Crash on startup with an NVIDIA GPU
 
 ## [0.2.4] Blinker (2021-02-25)
->>>>>>> 9ed624b5
 
 ### Optimized
 
