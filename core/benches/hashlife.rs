--- conflicted
+++ resolved
@@ -20,34 +20,11 @@
 28b2o$27bo$27bo$27bo$27bo!";
 
 pub fn criterion_benchmark(c: &mut Criterion) {
-<<<<<<< HEAD
-    let gotts_dots = Automaton2D::from_rle(
-        "x = 187, y = 39, rule = B3/S23
-        o$o$o9$4bo3bo$5bobo$6bo2bo$9bo$9bo9$185bo$186bo$182bo3bo$183b4o$179bo$
-        180b2o$179bo$183b4o$182bo3bo$186bo$185bo$175bo$176bo$170bo5bo$171b6o!",
-    )
-    .unwrap();
-    c.bench_function("Gott's Dots 64 gens", |b| {
-        b.iter(|| run_simulation(black_box(&gotts_dots), 64, 4))
-    });
-
-    let ggg = Automaton2D::from_rle(
-        "x = 47, y = 14, rule = Life
-        16bo30b$16bobo16bo11b$16b2o17bobo9b$obo10bo21b2o10b$b2o11b2o31b$bo11b
-        2o32b3$10b2o20b2o13b$11b2o19bobo9b3o$10bo21bo11bo2b$27bo17bob$27b2o18b
-        $26bobo!",
-    )
-    .unwrap();
-    c.bench_function("Gosper's Glider Gun 1024 gens", |b| {
-        b.iter(|| run_simulation(black_box(&ggg), 1024, 4))
-    });
-=======
     bench_sim_2d(c, GGG, "Gosper's Glider Gun", LIFE, 256, 64, 77_usize);
 
     // bench_sim_2d(c, GGG, "Gosper's Glider Gun", LIFE, 65536, 64, 10957_usize);
     // bench_sim_2d(c, GOTTS_DOTS, "Gott's Dots", LIFE, 16384, 64, 25828_usize);
     // bench_sim_2d(c, CATACRYST, "Catacryst", LIFE, 65536, 64, 72627_usize);
->>>>>>> 3fc820f6
 }
 
 fn bench_sim_2d(
