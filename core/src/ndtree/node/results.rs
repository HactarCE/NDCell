use lazy_static::lazy_static;
use num::Signed;
use thiserror::Error;

use super::Layer;
use crate::num::{BigInt, BigUint, One, ToPrimitive, Zero};

/// Parameters that determine the meaning of the "result" of a node.
#[derive(Debug, Copy, Clone, PartialEq, Eq)]
pub struct HashLifeResultParams {
    /// Base-2 log of the rule radius.
    log2_rule_radius: u32,
    /// Base-2 log of the step size for the simulation.
    log2_step_size: u32,
    /// Number of power-of-2-sized steps to simulate each frame.
    num_steps: u32,
    /// Layer of the smallest node that can be simulated for the full step size.
    sim_base_layer: Layer,
    /// Layer of the smallest node that can be simulated for a single
    /// generation, which depends solely on the rule radius.
    min_layer: Layer,
}
impl Default for HashLifeResultParams {
    fn default() -> Self {
        HashLifeResultParamsBuilder::new().build().unwrap()
    }
}
impl HashLifeResultParams {
    /// Returns the base-2 log of the rule radius (rounded up).
    #[inline]
    pub fn log2_rule_radius(&self) -> u32 {
        self.log2_rule_radius
    }
    /// Returns the base-2 log of the simulation step size.
    #[inline]
    pub fn log2_step_size(&self) -> u32 {
        self.log2_step_size
    }
    /// Returns the number of power-of-2-sized steps per frame.
    #[inline]
    pub fn num_steps(&self) -> u32 {
        self.num_steps
    }
    /// Returns the layer of the smallest node that can be simulated for the
    /// full step size.
    #[inline]
    pub fn sim_base_layer(&self) -> Layer {
        self.sim_base_layer
    }
    /// Returns the layer of the smallest node that can be simulated for a
    /// single generation, which depends solely on the rule radius.
    #[inline]
    pub fn min_layer(&self) -> Layer {
        self.min_layer
    }

    /// Returns the simulation step size.
    #[inline]
    pub fn big_step_size(&self) -> BigUint {
        BigUint::one() << self.log2_step_size
    }
    /// Returns the step size for a node at the given layer.
    #[inline]
    pub fn big_node_step_size(&self, layer: Layer) -> BigUint {
        if let Some(pow) = self.log2_node_step_size(layer) {
            BigUint::one() << pow
        } else {
            BigUint::zero()
        }
    }
    /// Returns the step size for a node at the given layer, or `None` if it
    /// does not fit in a `usize`.
    #[inline]
    pub fn node_step_size(&self, layer: Layer) -> Option<usize> {
        if let Some(pow) = self.log2_node_step_size(layer) {
            1_usize.checked_shl(pow)
        } else {
            Some(0)
        }
    }
    /// Returns the base-2 log of the step size for a node at the given layer,
    /// or `None` if even a single generation cannot be simulated.
    #[inline]
    pub fn log2_node_step_size(&self, layer: Layer) -> Option<u32> {
        let sim_base_layer = self.sim_base_layer();
        if sim_base_layer < layer {
            Some(self.log2_step_size)
        } else {
            let log2_divisor = sim_base_layer.to_u32() - layer.to_u32();
            // If the result of this subtraction is negative, then we can't even
            // simulate a single generation on this node.
            self.log2_step_size.checked_sub(log2_divisor)
        }
    }
}

/// Builder struct for `HashLifeResultParams`.
#[derive(Debug, Copy, Clone, PartialEq, Eq)]
pub struct HashLifeResultParamsBuilder<'a> {
    rule_radius: usize,
    step_size: &'a BigInt,
}
impl Default for HashLifeResultParamsBuilder<'_> {
    fn default() -> Self {
        lazy_static! {
            static ref BIGINT_ONE: BigInt = BigInt::one();
        }

        Self {
            rule_radius: 1,
            step_size: &BIGINT_ONE,
        }
    }
}
impl<'a> HashLifeResultParamsBuilder<'a> {
    /// Creates a new `HashLifeResultParamsBuilder`, which is used to build a
    /// `HashLifeResultParams`.
    pub fn new() -> Self {
        Self::default()
    }

    /// Sets rule radius.
    pub fn with_rule_radius(mut self, rule_radius: usize) -> Self {
        self.rule_radius = rule_radius;
        self
    }
    /// Sets step size.
    pub fn with_step_size(mut self, generations: &'a BigInt) -> Self {
        self.step_size = generations;
        self
    }

    /// Builds the HashLife parameters.
    pub fn build(self) -> Result<HashLifeResultParams, BadStepSize> {
        let log2_rule_radius = self
            .rule_radius
            .next_power_of_two() // Treat r=0 rules like r=1.
            .trailing_zeros();

        if !self.step_size.is_positive() {
            return Err(BadStepSize::NotPositive);
        }

<<<<<<< HEAD
        // The number of trailing zeros (i.e., index of the first `1` bit) gives
        // the greatest power-of-2 multiple.
        let log2_step_size = generations
=======
        // The number of trailing zeros (i.e. index of the first `1` bit)
        // gives the greatest power-of-2 multiple.
        let log2_step_size = self
            .step_size
>>>>>>> 2264c6e5
            .trailing_zeros()
            .and_then(|x| x.to_u32())
            .ok_or(BadStepSize::TooLarge)?;

        // If the number of generations is not a power of 2, we may have to
        // break this into multiple power-of-2-sized steps.
        let big_num_steps = self.step_size >> log2_step_size;
        let num_steps = big_num_steps.to_u32().ok_or(BadStepSize::TooManySteps)?;

        // Distance = velocity * time. `rule_radius` is the velocity (cells per
        // generation) and the step size is the time (number of generations).
        let log2_distance = log2_rule_radius + log2_step_size;
        // Multiply by 4 because that is only the "padding" between the edge of
        // them node and the edge of its centered inner result.
        let log2_node_len = log2_distance + 2;
        let sim_base_layer = Layer(log2_node_len);

        let min_layer = Layer(log2_rule_radius + 2);

        Ok(HashLifeResultParams {
            log2_rule_radius,
            log2_step_size,
            num_steps,
            sim_base_layer,
            min_layer,
        })
    }
}

#[derive(Error, Debug, Copy, Clone, PartialEq, Eq)]
pub enum BadStepSize {
    #[error("step size must be positive")]
    NotPositive,
    #[error("step size is too large")]
    TooLarge,
    #[error("step size requires too many individual steps; try using a power of 2 step size or a multiple of one")]
    TooManySteps,
}

#[cfg(test)]
mod tests {
    use super::*;

    #[test]
    fn test_hashlife_node_step_size() {
        let _1x1 = Layer(0);
        let _2x2 = Layer(1);
        let _4x4 = Layer(2);
        let _8x8 = Layer(3);
        let _16x16 = Layer(4);
        let _32x32 = Layer(5);
        let _64x64 = Layer(6);

        for max_log2_step_size in 0..=5 {
            println!("Testing max_log2_step_size={}", max_log2_step_size);

            let m = 1 << max_log2_step_size;
            let big_m = m.into();
            let b = HashLifeResultParamsBuilder::new().with_step_size(&big_m);

            for r in 0..=1 {
                let p = b.with_rule_radius(r).build().unwrap();
                assert_eq!(Some(m.min(0)), p.node_step_size(_1x1));
                assert_eq!(Some(m.min(0)), p.node_step_size(_2x2));
                assert_eq!(Some(m.min(1)), p.node_step_size(_4x4));
                assert_eq!(Some(m.min(2)), p.node_step_size(_8x8));
                assert_eq!(Some(m.min(4)), p.node_step_size(_16x16));
                assert_eq!(Some(m.min(8)), p.node_step_size(_32x32));
                assert_eq!(Some(m.min(16)), p.node_step_size(_64x64));
            }

            let p = b.with_rule_radius(2).build().unwrap();
            assert_eq!(Some(m.min(0)), p.node_step_size(_1x1));
            assert_eq!(Some(m.min(0)), p.node_step_size(_2x2));
            assert_eq!(Some(m.min(0)), p.node_step_size(_4x4));
            assert_eq!(Some(m.min(1)), p.node_step_size(_8x8));
            assert_eq!(Some(m.min(2)), p.node_step_size(_16x16));
            assert_eq!(Some(m.min(4)), p.node_step_size(_32x32));
            assert_eq!(Some(m.min(8)), p.node_step_size(_64x64));

            for r in 3..=4 {
                let p = b.with_rule_radius(r).build().unwrap();
                assert_eq!(Some(m.min(0)), p.node_step_size(_1x1));
                assert_eq!(Some(m.min(0)), p.node_step_size(_2x2));
                assert_eq!(Some(m.min(0)), p.node_step_size(_4x4));
                assert_eq!(Some(m.min(0)), p.node_step_size(_8x8));
                assert_eq!(Some(m.min(1)), p.node_step_size(_16x16));
                assert_eq!(Some(m.min(2)), p.node_step_size(_32x32));
                assert_eq!(Some(m.min(4)), p.node_step_size(_64x64));
            }

            let p = b.with_rule_radius(5).build().unwrap();
            assert_eq!(Some(m.min(0)), p.node_step_size(_1x1));
            assert_eq!(Some(m.min(0)), p.node_step_size(_2x2));
            assert_eq!(Some(m.min(0)), p.node_step_size(_4x4));
            assert_eq!(Some(m.min(0)), p.node_step_size(_8x8));
            assert_eq!(Some(m.min(0)), p.node_step_size(_16x16));
            assert_eq!(Some(m.min(1)), p.node_step_size(_32x32));
            assert_eq!(Some(m.min(2)), p.node_step_size(_64x64));
        }
    }
}<|MERGE_RESOLUTION|>--- conflicted
+++ resolved
@@ -141,16 +141,10 @@
             return Err(BadStepSize::NotPositive);
         }
 
-<<<<<<< HEAD
         // The number of trailing zeros (i.e., index of the first `1` bit) gives
         // the greatest power-of-2 multiple.
-        let log2_step_size = generations
-=======
-        // The number of trailing zeros (i.e. index of the first `1` bit)
-        // gives the greatest power-of-2 multiple.
         let log2_step_size = self
             .step_size
->>>>>>> 2264c6e5
             .trailing_zeros()
             .and_then(|x| x.to_u32())
             .ok_or(BadStepSize::TooLarge)?;
