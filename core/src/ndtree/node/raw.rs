//! Owned ND-tree node.
//!
//! This is based loosely on `hlife_algo.cpp` in Golly.

use std::fmt;
use std::hash::Hash;
use std::marker::PhantomData;
use std::ptr::NonNull;
use std::sync::atomic::{AtomicBool, AtomicPtr, AtomicUsize, Ordering::Relaxed};

use super::Layer;
use crate::dim::Dim;
use crate::num::{BigUint, MaybeBigUint};

/// Owned ND-tree node.
///
/// Several methods of `RawNode` are `unsafe`, and it's usually better to use a
/// borrowing wrapper around one.
///
/// # Memory usage
///
/// Simulating large patterns will create a lot of `RawNode<D>`, so we want to
/// optimize the memory usage of that. Rust's default allocator is jemalloc,
/// which groups small allocations into "bins" based on size, so we would like
/// `RawNode<D>` to be the smallest power-of-2 size it can be in order to save
/// RAM.
///
/// ## 64-bit
///
/// - `slice_ptr` - 8 bytes
/// - `result_ptr` - 8 bytes
/// - `population` - 8 bytes
/// - `layer` - 4 bytes
/// - `residue` - 1 byte
/// - `is_empty` - 1 byte
/// - `gc_reachable` - 1 byte
/// - padding - 1 byte
///
/// Total: 32 bytes, which exactly matches one of jemalloc's size classes, so no
/// space is wasted (except for the two padding bytes at the end).
///
/// ## 32-bit
///
/// - `slice_ptr` - 4 bytes
/// - `result_ptr` - 4 bytes
/// - `population` - 4 bytes
/// - `layer` - 4 bytes
/// - `residue` - 1 byte
/// - `is_empty` - 1 byte
/// - `gc_reachable` - 1 byte
/// - padding - 1 byte
///
/// Total: 20 bytes, which isn't great but still fits within jemalloc's 32-byte
/// size class and only wastes 6 bytes. Memory optimization on 32-bit targets
/// isn't a high priority.
///
/// ## Aren't slice pointers two `usize`s?
///
/// Generally, yes! That second `usize` is the length of the slice, but we can
/// infer the length of the slice from `layer` so we don't need to carry around
/// the extra `usize`.
#[derive(Debug)]
pub struct RawNode<D: Dim> {
    /// Phantom data for type variance.
    _phantom: PhantomData<D>,

    /// Owned slice data, which contains cells if this is a leaf node or
    /// pointers to other nodes if this is a non-leaf node.
    ///
    /// If this is a leaf node, the slice contains `layer.num_cells()` cells.
    ///
    /// If this is a non-leaf node, the slice contains pointers to 2^NDIM other
    /// nodes of the layer below. For example, a 3D non-leaf node at layer 5
    /// contains 2^3 = 8 pointers to nodes at layer 4, each comprising one
    /// octant of the node at layer 5.
    slice_ptr: NonNull<u8>,

    /// Pointer to the node one layer below this one that results from
    /// simulating this node some fixed number of generations, or null if that
    /// result hasn't been computed yet.
    ///
    /// TODO: may need some flag to indicate that the computation is in-progress
    /// and/or queued.
    result_ptr: AtomicPtr<RawNode<D>>,

    /// Number of live cells.
    ///
    /// If the lowest bit is 0, this is an owned pointer to a `BigUint`; if the
    /// lowest bit is 1, the other 63 bits encode an unsigned value. A null
    /// pointer indicates that the value has not yet been computed.
    population: AtomicUsize,

    /// Layer of this node.
    layer: Layer,

    /// Linear combination of spacetime residues of this node.
    ///
    /// Each spacetime residue is an arbitrary linear combination of spatial
    /// positions and temporal position (global generation count), modulo some
    /// value. The exact combinations used depend on the automaton.
    residue: u8,

    /// Whether the node contains only state #0.
    is_empty: bool,

    /// Whether this node is reachable and thus should be preserved during
    /// garbage collection.
    ///
    /// This field is only read/written during GC, which happens on one thread
    /// at a time (enforced by requiring a `&mut NodeCache`) but we make it
    /// atomic because it's hard to get a mutable reference to an element in a
    /// `HashSet`, and for good reason.
    ///
    /// The initial value of this field doesn't matter.
    gc_reachable: AtomicBool,
}

impl<D: Dim> fmt::Display for RawNode<D> {
    fn fmt(&self, f: &mut fmt::Formatter<'_>) -> fmt::Result {
        write!(f, "Node(")?;
        write!(f, "layer={}, ", self.layer.to_u32())?;
        if let Some(children) = self.children_slice() {
            write!(f, "children=[")?;
            write!(f, "{:#p}", children[0])?;
            for &child in &children[1..] {
                write!(f, ", {:#p}", child)?;
            }
            write!(f, "]")?;
        } else {
            write!(f, "cells={:?}", self.cell_slice().unwrap())?;
        }
        write!(f, ")")?;
        Ok(())
    }
}

impl<D: Dim> Drop for RawNode<D> {
    #[inline]
    fn drop(&mut self) {
        if self.layer.is_leaf::<D>() {
            // Drop cell slice.
            unsafe { std::ptr::drop_in_place(self.cell_slice_ptr()) };
        } else {
            // Drop children slice.
            unsafe { std::ptr::drop_in_place(self.children_slice_ptr()) };
        }

        let pop = *self.population.get_mut();
        // If the lowest bit is 0, then it's a pointer to a `BigUint`.
        if pop != 0 && pop & 1 == 0 {
            unsafe { std::ptr::drop_in_place(pop as *mut BigUint) };
        }
    }
}

impl<D: Dim> Hash for RawNode<D> {
    #[inline]
    fn hash<H: std::hash::Hasher>(&self, state: &mut H) {
        self.layer.hash(state);
        self.residue.hash(state);
        self.cell_slice().hash(state);
<<<<<<< HEAD
        for child in self.children_slice().into_iter().flatten() {
            Arc::as_ptr(child).hash(state);
=======
        for &child in self.children_slice().into_iter().flatten() {
            std::ptr::hash(child, state);
>>>>>>> 3fc820f6
        }
    }
}

impl<D: Dim> PartialEq for RawNode<D> {
    #[inline]
    fn eq(&self, other: &Self) -> bool {
        self.layer == other.layer
            && self.residue == other.residue
            && (self.is_empty() && other.is_empty()
                || self.slice_ptr == other.slice_ptr
                || (self.cell_slice() == other.cell_slice()
                    && self.children_slice() == other.children_slice()))
    }
}
impl<D: Dim> Eq for RawNode<D> {}

impl<D: Dim> RawNode<D> {
    /// Creates a new empty leaf node.
    ///
    /// # Panics
    ///
    /// This function panics if `layer` is not a leaf layer.
    pub fn new_empty_leaf(layer: Layer) -> Self {
        assert!(layer.is_leaf::<D>(), "Leaf node layer too large");
        let cells_vec = vec![0_u8; layer.num_cells::<D>().unwrap()];
        Self::new_leaf(cells_vec.into_boxed_slice())
    }
    /// Creates a new leaf node with the given cell contents.
    ///
    /// The layer of the node is inferred based on the number of cells.
    ///
    /// # Panics
    ///
    /// This function panics if the number of cells does not match the inferred
    /// layer, or if the inferred layer is above the base layer.
    pub fn new_leaf(cells: Box<[u8]>) -> Self {
        let layer = Layer::from_num_cells::<D>(cells.len()).expect("Invalid leaf node cell count");
        assert!(layer.is_leaf::<D>(), "Leaf node layer too large");
        let is_empty = cells.iter().all(|&x| x == 0);
        let start_of_cells = &Box::leak(cells)[0];

        Self {
            _phantom: PhantomData,

            slice_ptr: NonNull::from(start_of_cells),
            result_ptr: AtomicPtr::new(std::ptr::null_mut()),
            population: AtomicUsize::new(0),

            layer,
            residue: 0,
            is_empty,
            gc_reachable: AtomicBool::new(true),
        }
    }
    /// Creates a new non-leaf node with the given children.
    ///
    /// The layer of the node is inferred based on the layer of the children.
    ///
    /// # Panics
    ///
    /// This function panics if the number of children is not equal to 2^NDIM,
    /// or the inferred layer is at or below `repr.base_layer()`.
    ///
    /// This function panics in debug mode if the children's layers do not
    /// match.
    ///
    /// # Safety
    ///
    /// All `children` must be valid nodes stored in the same cache that this one will be stored in.
    pub unsafe fn new_non_leaf(children: Box<[&RawNode<D>]>) -> Self {
        assert_eq!(
            D::BRANCHING_FACTOR,
            children.len(),
            "Invalid non-leaf node child count",
        );
        let child_layer = children[0].layer();
        let layer = child_layer.parent_layer();
        assert!(layer.is_non_leaf::<D>(), "Non-leaf node layer too small");
        for child in &children[1..] {
            debug_assert_eq!(child_layer, child.layer());
        }
        let is_empty = children.iter().all(|child| child.is_empty());
        let start_of_children = &Box::leak(children)[0];

        Self {
            _phantom: PhantomData,

            slice_ptr: NonNull::from(start_of_children).cast(),
            result_ptr: AtomicPtr::new(std::ptr::null_mut()),
            population: AtomicUsize::new(0),

            layer,
            residue: 0,
            is_empty,
            gc_reachable: AtomicBool::new(true),
        }
    }

    /// Returns the same node with a different residue.
    #[inline]
    pub fn with_residue(mut self, residue: u8) -> Self {
        self.residue = residue;
        self
    }

    /// Returns the layer of the node.
    #[inline]
    pub fn layer(&self) -> Layer {
        self.layer
    }

    /// Returns `true` if all cells in the node are state #0.
    ///
    /// This is O(1) because each node stores a flag to indicate if it is empty.
    #[inline]
    pub fn is_empty(&self) -> bool {
        self.is_empty
    }

    /// Returns a pointer to the cell state slice if this is a leaf node, or
    /// null otherwise.
    fn cell_slice_ptr(&self) -> *mut [u8] {
        if self.layer().is_leaf::<D>() {
            std::ptr::slice_from_raw_parts_mut(
                self.slice_ptr.as_ptr(),
                self.layer().num_cells::<D>().unwrap(),
            )
        } else {
            std::ptr::slice_from_raw_parts_mut(std::ptr::null_mut(), 0)
        }
    }
    /// Returns a pointer to the children slice if this is a non-leaf
    /// node, or null otherwise.
    fn children_slice_ptr(&self) -> *mut [&RawNode<D>] {
        std::ptr::slice_from_raw_parts_mut(
            if self.layer().is_non_leaf::<D>() {
                self.slice_ptr.as_ptr().cast()
            } else {
                std::ptr::null_mut()
            },
            D::BRANCHING_FACTOR,
        )
    }

    /// Returns the cell state slice if this is a leaf node, or `None` if it is
    /// not.
    #[inline]
    pub fn cell_slice(&self) -> Option<&[u8]> {
        unsafe { self.cell_slice_ptr().as_ref() }
    }
    /// Returns the children slice if this is a non-leaf node, or `None` if it
    /// is not.
    #[inline]
    pub fn children_slice(&self) -> Option<&[&RawNode<D>]> {
        unsafe { self.children_slice_ptr().as_ref() }
    }

    /// Returns the node one layer below this one that results from simulating
    /// this node some fixed number of generations, or `None` if that result
    /// hasn't been computed yet.
    #[inline]
    pub fn result<'a>(&'a self) -> Option<&'a RawNode<D>> {
        unsafe { self.result_ptr.load(Relaxed).as_ref() }
    }
    /// Atomically sets the result of simulating this node for some fixed number
    /// of generations.
    ///
    /// # Safety
    ///
    /// `result_ptr` must reside in the same cache as this node, so that it will
    /// not be dropped as long as this node has a pointer to it.
    #[inline]
    pub unsafe fn set_result(&self, result_ptr: Option<&RawNode<D>>) {
        self.result_ptr.store(
            result_ptr
                .map(|r| r as *const _ as *mut _)
                .unwrap_or(std::ptr::null_mut()),
            Relaxed,
        );
    }

    /// Returns the population of the node, computing it if it has not yet been
    /// computed.
    pub fn calc_population(&self) -> BigUint {
        // TODO: cache population, and return MaybeBigUint from this method
        if let Some(cells) = self.cell_slice() {
            // Count nonzero cells.
            cells.iter().filter(|&&x| x != 0).count().into()
        } else if let Some(children) = self.children_slice() {
            // Sum child population counts.
            children.iter().map(|child| child.calc_population()).sum()
        } else {
            unreachable!()
        }
    }
    /// Returns the population of the node, or `None` if it has not yet been
    /// computed.
    pub fn population<'a>(&'a self) -> Option<MaybeBigUint<'a>> {
        let pop = self.population.load(Relaxed);
        if pop == 0 {
            // If the whole value is 0, then it hasn't been computed yet.
            None
        } else if pop & 1 == 0 {
            // If the lowest bit is 0, then it's a pointer to a `BigUint`.
            Some(unsafe { &*(pop as *mut BigUint) }.into())
        } else {
            // Otherwise it's a simple unsigned number, just shifted.
            Some((pop >> 1).into())
        }
    }
    /// Sets the population of the node if it has not already been computed.
    pub fn set_pop_small(&self, pop: usize) {
        self.population.compare_and_swap(0, pop, Relaxed);
    }
    /// Sets the population of the node if it has not already been computed.
    pub fn set_pop_big(&self, pop: BigUint) {
        // Put it on the heap and leak it.
        let new_pop_ptr = Box::leak(Box::new(pop)) as *mut _;
        let old = self
            .population
            .compare_and_swap(0, new_pop_ptr as usize, Relaxed);
        if old != 0 {
            // The swap was not successful, so drop `pop_ptr` because the
            // it's not in `self.population`.
            unsafe { std::ptr::drop_in_place(new_pop_ptr) };
        }
    }

    /// Marks the node as unreachable during garbage collection.
    pub(super) fn mark_gc_unreachable(&self) {
        self.gc_reachable.store(false, Relaxed);
    }
    /// Marks the node, its children, and its HashLife result (if any) as
    /// reachable during garbage collection.
    pub(super) fn mark_gc_reachable(&self) {
        if self.gc_reachable.load(Relaxed) {
            // We've already marked this node and its children/result as
            // reachable, so there is no need to do it again.
            return;
        }
        self.gc_reachable.store(true, Relaxed);
        if let Some(children) = self.children_slice() {
            for child in children {
                child.mark_gc_reachable();
            }
        }
        if let Some(res) = self.result() {
            res.mark_gc_reachable();
        }
    }
    /// Returns `true` if the node is reachable during garbage collection.
    pub(super) fn is_gc_reachable(&self) -> bool {
        self.gc_reachable.load(Relaxed)
    }
}

#[cfg(test)]
mod tests {
    use super::*;
    use crate::dim::Dim2D;

    #[test]
    fn test_sizeof_raw_node() {
        // Verify my guesses about `RawNode` size.

        #[cfg(target_pointer_width = "64")]
        assert_eq!(32, std::mem::size_of::<RawNode<Dim2D>>());

        #[cfg(target_pointer_width = "32")]
        assert_eq!(20, std::mem::size_of::<RawNode<Dim2D>>());
    }
}<|MERGE_RESOLUTION|>--- conflicted
+++ resolved
@@ -159,13 +159,8 @@
         self.layer.hash(state);
         self.residue.hash(state);
         self.cell_slice().hash(state);
-<<<<<<< HEAD
-        for child in self.children_slice().into_iter().flatten() {
-            Arc::as_ptr(child).hash(state);
-=======
         for &child in self.children_slice().into_iter().flatten() {
             std::ptr::hash(child, state);
->>>>>>> 3fc820f6
         }
     }
 }
